name: CI

on:
  pull_request:
    branches:
      - master

  push:
    branches:
      - master

jobs:
  build-and-test:
    name: Build and test on Ubuntu - Node 10
    runs-on: ubuntu-latest
    steps:
      - uses: actions/checkout@master
      - uses: actions/setup-python@v1
        with:
          python-version: '3.7'
          architecture: 'x64'

      # Copy Env File
      - run: cp .env.default .env

      # Build and test Multinet server.
      - run: pip install pipenv

      - uses: actions/cache@v1
        id: multinet-cache
        with:
          path: /home/runner/work/multinet/multinet/.venv/
          key: ${{ runner.os }}-pipenv-${{ hashFiles('/home/runner/work/multinet/multinet/Pipfile.lock') }}-cache

      - name: Install pipenv packages
        run: PIPENV_VENV_IN_PROJECT=1 pipenv install --dev --deploy

      - run: pipenv run lint
      - run: pipenv run format
      - run: pipenv run typecheck
      - run: pipenv run test

      # Build and test Multinet client app.
      - uses: actions/setup-node@v1
        with:
          node-version: '10.x'

      - uses: actions/cache@v1
        id: client-cache
        with:
          path: /home/runner/work/multinet/multinet/client/node_modules
<<<<<<< HEAD
          key: ${{ runner.os }}-yarn-${{ hashFiles('/home/runner/work/multinet/multinet/client/yarn.lock') }}-client-cache
=======
          key: ${{ runner.os }}-yarn-${{ hashFiles('/home/runner/work/multinet/multinet/client/yarn.lock') }}-client
>>>>>>> abbae6f1

      - name: Install yarn packages
        if: steps.client-cache.outputs.cache-hit != 'true'
        run: cd client && yarn install

      - run: cd client && yarn lint
      - run: cd client && yarn lint:test
      - run: pipenv run test-server-up
      - run: cd client && yarn test:client:up
      - run: cd client && yarn test
      - run: cd client && yarn build

      # Build and test Multinet client library.
      - uses: actions/cache@v1
        id: multinetjs-cache
        with:
          path: /home/runner/work/multinet/multinet/multinetjs/node_modules
<<<<<<< HEAD
          key: ${{ runner.os }}-yarn-${{ hashFiles('/home/runner/work/multinet/multinet/multinetjs/yarn.lock') }}-multinetjs-cache
=======
          key: ${{ runner.os }}-yarn-${{ hashFiles('/home/runner/work/multinet/multinet/multinetjs/yarn.lock') }}-client
>>>>>>> abbae6f1

      - name: Install yarn packages
        if: steps.multinetjs-cache.outputs.cache-hit != 'true'
        run: cd multinetjs && yarn install

      - run: cd multinetjs && yarn build
      - run: cd multinetjs && yarn lint
      - run: cd multinetjs && yarn test<|MERGE_RESOLUTION|>--- conflicted
+++ resolved
@@ -30,7 +30,7 @@
         id: multinet-cache
         with:
           path: /home/runner/work/multinet/multinet/.venv/
-          key: ${{ runner.os }}-pipenv-${{ hashFiles('/home/runner/work/multinet/multinet/Pipfile.lock') }}-cache
+          key: ${{ runner.os }}-${{ env.PYTHON_VERSION }}-pipenv-${{ hashFiles('/home/runner/work/multinet/multinet/Pipfile.lock') }}-pipenv-cache
 
       - name: Install pipenv packages
         run: PIPENV_VENV_IN_PROJECT=1 pipenv install --dev --deploy
@@ -49,11 +49,7 @@
         id: client-cache
         with:
           path: /home/runner/work/multinet/multinet/client/node_modules
-<<<<<<< HEAD
           key: ${{ runner.os }}-yarn-${{ hashFiles('/home/runner/work/multinet/multinet/client/yarn.lock') }}-client-cache
-=======
-          key: ${{ runner.os }}-yarn-${{ hashFiles('/home/runner/work/multinet/multinet/client/yarn.lock') }}-client
->>>>>>> abbae6f1
 
       - name: Install yarn packages
         if: steps.client-cache.outputs.cache-hit != 'true'
@@ -71,11 +67,7 @@
         id: multinetjs-cache
         with:
           path: /home/runner/work/multinet/multinet/multinetjs/node_modules
-<<<<<<< HEAD
           key: ${{ runner.os }}-yarn-${{ hashFiles('/home/runner/work/multinet/multinet/multinetjs/yarn.lock') }}-multinetjs-cache
-=======
-          key: ${{ runner.os }}-yarn-${{ hashFiles('/home/runner/work/multinet/multinet/multinetjs/yarn.lock') }}-client
->>>>>>> abbae6f1
 
       - name: Install yarn packages
         if: steps.multinetjs-cache.outputs.cache-hit != 'true'
