[[source]]
name = "pypi"
url = "https://pypi.org/simple"
verify_ssl = true

[packages]
multinet = {path = ".",editable = true}
python-arango = "==4.4.0"
newick = "==0.9.2"
uuid = "==1.30"
requests = "==2.22.0"
webargs = "==5.4.0"
flask = "==1.1.1"
flask-cors = "==3.0.8"
flasgger = "*"
typing-extensions = "*"
uwsgi = "*"

[dev-packages]
black = "==19.3b0"
flake8 = "==3.7.8"
flake8-black = "==0.1.0"
flake8-bugbear = "==19.8.0"
flake8-docstrings = "==1.3.1"
flake8-quotes = "==2.1.0"
flake8-builtins = "==1.4.2"
flake8-comprehensions = "==3.2.2"
flake8-eradicate = "==0.2.4"
flake8-mutable = "==1.2.0"
flake8-mypy = "==17.8.0"
pep8-naming = "==0.9.1"
sphinx = "==2.3.1"
pytest = "==5.1.0"
pytest-cov = "==2.7.1"
pytest-xdist = "==1.29.0"
recommonmark = "==0.5.0"
pre-commit = "==1.18.2"
<<<<<<< HEAD
flake8-mypy = "*"
pep8-naming = "*"
=======
flasgger = "*"
uwsgi = "*"
>>>>>>> c1f62153

[requires]
python_version = "3.7"

[pipenv]
allow_prereleases = true

[scripts]
serve = "flask run -p ${FLASK_SERVE_PORT}"
build-docs = "make html -C docs"
serve-docs = "python -m http.server ${DOC_SERVE_PORT} -d docs/_build/html"
test-server-up = "sh ./scripts/server/start.sh"
test-server-down = "sh ./scripts/server/stop.sh"
test-server-clean = "sh ./scripts/server/clean.sh"
lint = "flake8"
test = "pytest -v -W ignore::DeprecationWarning test"
typecheck = "mypy -p multinet --disallow-untyped-defs"
coverage = "pytest -W ignore::DeprecationWarning test --cov=multinet"
format = "black ."
populate = "python scripts/data.py populate"<|MERGE_RESOLUTION|>--- conflicted
+++ resolved
@@ -35,13 +35,6 @@
 pytest-xdist = "==1.29.0"
 recommonmark = "==0.5.0"
 pre-commit = "==1.18.2"
-<<<<<<< HEAD
-flake8-mypy = "*"
-pep8-naming = "*"
-=======
-flasgger = "*"
-uwsgi = "*"
->>>>>>> c1f62153
 
 [requires]
 python_version = "3.7"
