--- conflicted
+++ resolved
@@ -1,11 +1,7 @@
 {
     "_meta": {
         "hash": {
-<<<<<<< HEAD
-            "sha256": "44c646436ab79590eacb881b0ee55c17dbf6a76a7af98ebb330339fe70d6cdab"
-=======
-            "sha256": "1f5c620625d8d252f683e7992ad2424b0c7806babf4dc2f18cc9e94e9eeaceb1"
->>>>>>> dcfe750a
+            "sha256": "9847da86cca3dd0a4d019b865d49c06990ac5bba80b294720c90bf1fcebdb3d1"
         },
         "pipfile-spec": 6,
         "requires": {
@@ -26,6 +22,12 @@
                 "sha256:f7b7ce16570fe9965acd6d30101a28f62fb4a7f9e926b3bbc9b61f8b04247e72"
             ],
             "version": "==19.3.0"
+        },
+        "blinker": {
+            "hashes": [
+                "sha256:471aee25f3992bd325afa3772f1063dbdbbca947a041b8b89466dc00d606f8b6"
+            ],
+            "version": "==1.4"
         },
         "certifi": {
             "hashes": [
@@ -148,10 +150,10 @@
         },
         "marshmallow": {
             "hashes": [
-                "sha256:0ba81b6da4ae69eb229b74b3c741ff13fe04fb899824377b1aff5aaa1a9fd46e",
-                "sha256:3e53dd9e9358977a3929e45cdbe4a671f9eff53a7d6a23f33ed3eab8c1890d8f"
-            ],
-            "version": "==3.3.0"
+                "sha256:7669b944d6233b81f68739d5826f1176c3841cc31cf6b856841083b5a72f5ca9",
+                "sha256:c9d277f6092f32300395fb83d343be9f61b5e99d66d22bae1e5e7cd82608fee6"
+            ],
+            "version": "==3.4.0"
         },
         "mistune": {
             "hashes": [
@@ -209,6 +211,17 @@
             "index": "pypi",
             "version": "==2.22.0"
         },
+        "sentry-sdk": {
+            "extras": [
+                "flask"
+            ],
+            "hashes": [
+                "sha256:b06dd27391fd11fb32f84fe054e6a64736c469514a718a99fb5ce1dff95d6b28",
+                "sha256:e023da07cfbead3868e1e2ba994160517885a32dfd994fc455b118e37989479b"
+            ],
+            "index": "pypi",
+            "version": "==0.14.1"
+        },
         "six": {
             "hashes": [
                 "sha256:236bdbdce46e6e6a3d61a337c0f8b763ca1e8717c03b369e87a7ec7ce1319c0a",
@@ -327,12 +340,6 @@
             ],
             "index": "pypi",
             "version": "==19.3b0"
-        },
-        "blinker": {
-            "hashes": [
-                "sha256:471aee25f3992bd325afa3772f1063dbdbbca947a041b8b89466dc00d606f8b6"
-            ],
-            "version": "==1.4"
         },
         "certifi": {
             "hashes": [
@@ -552,16 +559,6 @@
             ],
             "markers": "python_version < '3.8'",
             "version": "==1.5.0"
-<<<<<<< HEAD
-=======
-        },
-        "itsdangerous": {
-            "hashes": [
-                "sha256:321b033d07f2a4136d3ec762eac9f16a10ccd60f53c0c91af90217ace7ba1f19",
-                "sha256:b12271b2047cb23eeb98c8b5622e2e5c5e9abd9784a153e9d8ef9cb4dd09d749"
-            ],
-            "version": "==1.1.0"
->>>>>>> dcfe750a
         },
         "jinja2": {
             "hashes": [
@@ -569,16 +566,6 @@
                 "sha256:b0eaf100007721b5c16c1fc1eecb87409464edc10469ddc9a22a27a99123be49"
             ],
             "version": "==2.11.1"
-<<<<<<< HEAD
-=======
-        },
-        "jsonschema": {
-            "hashes": [
-                "sha256:4e5b3cf8216f577bee9ce139cbe72eca3ea4f292ec60928ff24758ce626cd163",
-                "sha256:c8a85b28d377cc7737e46e2d9f2b4f44ee3c0e1deac6bf46ddefc7187d30797a"
-            ],
-            "version": "==3.2.0"
->>>>>>> dcfe750a
         },
         "markupsafe": {
             "hashes": [
@@ -631,13 +618,6 @@
                 "sha256:b1ddb932186d8a6ac451e1d95844b382f55e12686d51ca0c68b6f61f2ab7a507"
             ],
             "version": "==8.2.0"
-<<<<<<< HEAD
-=======
-        },
-        "multinet": {
-            "editable": true,
-            "path": "."
->>>>>>> dcfe750a
         },
         "mypy": {
             "hashes": [
@@ -667,9 +647,9 @@
         },
         "nodeenv": {
             "hashes": [
-                "sha256:561057acd4ae3809e665a9aaaf214afff110bbb6a6d5c8a96121aea6878408b3"
-            ],
-            "version": "==1.3.4"
+                "sha256:5b2438f2e42af54ca968dd1b374d14a1194848955187b0e5e4be1f73813a5212"
+            ],
+            "version": "==1.3.5"
         },
         "packaging": {
             "hashes": [
@@ -812,17 +792,6 @@
             ],
             "index": "pypi",
             "version": "==2.22.0"
-        },
-        "sentry-sdk": {
-            "extras": [
-                "flask"
-            ],
-            "hashes": [
-                "sha256:b06dd27391fd11fb32f84fe054e6a64736c469514a718a99fb5ce1dff95d6b28",
-                "sha256:e023da07cfbead3868e1e2ba994160517885a32dfd994fc455b118e37989479b"
-            ],
-            "index": "pypi",
-            "version": "==0.14.1"
         },
         "six": {
             "hashes": [
@@ -939,10 +908,10 @@
         },
         "virtualenv": {
             "hashes": [
-                "sha256:916497082376027a387c49af092a4316c0e9db753f95ea1af22eba569f107cfe",
-                "sha256:9a87270123622593ad454a81055b771a8898590ff3d6f3abbe48c4111ff49e79"
-            ],
-            "version": "==20.0.0b1"
+                "sha256:a7a7f272882815c2f84b9a5bfd75ab4e32eea257bc3169a9c139310c064ebbeb",
+                "sha256:d98aa9ae72aa2f892e697e38c0314cd835c8f44d7f38b2fe27d11a6aa084dd2c"
+            ],
+            "version": "==20.0.0b2"
         },
         "wcwidth": {
             "hashes": [
