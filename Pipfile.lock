--- conflicted
+++ resolved
@@ -1,11 +1,7 @@
 {
     "_meta": {
         "hash": {
-<<<<<<< HEAD
-            "sha256": "dde96162506598077c7b741a5db94eaa9b7dad8f9fc01ceac8cd7b713bc076cb"
-=======
-            "sha256": "6d79d878531659ee45664a04aa678d761d05b3d70d2fd7e7f53d1646757d1c6e"
->>>>>>> 79bbf5de
+            "sha256": "6646cf31318564d4149bf40d64e755b54155a40ef86544059ea1928054eeeac8"
         },
         "pipfile-spec": 6,
         "requires": {
@@ -79,10 +75,10 @@
         },
         "certifi": {
             "hashes": [
-                "sha256:e4f3620cfea4f83eedc95b24abd9cd56f3c4b146dd0177e83a21b4eb49e21e50",
-                "sha256:fd7c7c74727ddcf00e9acd26bba8da604ffec95bf1c2144e67aff7a8b50e6cef"
-            ],
-            "version": "==2019.9.11"
+                "sha256:017c25db2a153ce562900032d5bc68e9f191e44e9a0f762f373977de9df1fbb3",
+                "sha256:25b64c7da4cd7479594d035c08c2d809eb4aab3a26e5a990ea98cc450c320f1f"
+            ],
+            "version": "==2019.11.28"
         },
         "cfgv": {
             "hashes": [
@@ -114,7 +110,6 @@
         },
         "coverage": {
             "hashes": [
-<<<<<<< HEAD
                 "sha256:2358e685d0253125da42a48396038d4c7b4cd1448c00bbc4bda0cb8c43c2a870",
                 "sha256:25017cf384eeed2e6caf72efd3ec4124e32a8b7a4387600499104387975400c7",
                 "sha256:2e2de9423ff8b14303a97eafddd16c479fbcc9a0b8b0be3b7c3843a3e0cf6d69",
@@ -146,43 +141,13 @@
                 "sha256:f7162f2e3711f3a08a8a741f92e1f63afd58d0713177979f2cf9723dd50161cf"
             ],
             "version": "==5.0b1"
-=======
-                "sha256:17a417c691de3fc88de027832267313e5ed2b2ea3956745b562c4c389e44d05b",
-                "sha256:24307e67ebd9dc06fcbab9b7fef87412a97746c1baabb04ed8a93d5c2ccfe5ba",
-                "sha256:2a5d44a9d8426bd3699123864e63f008dc8dea9df22d5216a141a25d4670f22c",
-                "sha256:3726b8f5461e103a40e380f52b4b4ccdf2eda55d5d72f037cee43627992b4462",
-                "sha256:39dd15bbc4880a64399e180925bbc21c0c316a3065f6455d2512039f5cb59b94",
-                "sha256:3bb121f5dd156aab4fba2ebad6b0ad605bc5dc305931140dc614b101aa9d81ed",
-                "sha256:3bfdea9226eaed97736c973a7d6d0bbf9e1c1f1c7391c8e9c2bb2d0dbae49156",
-                "sha256:43be906a16239c1aa9f3742e3e6b0a5dd24781a13ce401f063262e9b4e93b69f",
-                "sha256:4a54cac1b39b2925041a41bcd1f191898fe401618627d7c3abf127c32a1c6dd1",
-                "sha256:4e58d65b90d6f26b3ccca7cf0fe573ef847347b8734af596a087a21eebb681f5",
-                "sha256:50229727d9baf0cd7f5ee6b194bf9dea708e9a20823d93f9e04d710b0a60e757",
-                "sha256:5141cdb010e9cd6939e37b8c2769d535cb535d80ef94f927c8a306f2e05a4736",
-                "sha256:748ba2b950425b9aef9d1bde2d6af7023585505016bd634e578f76ada4a30465",
-                "sha256:75e635bc6730c88b04421b25a0afc47b9b80efc1ed57630839196eb475722e50",
-                "sha256:78556f51dbfb33f18794eee29a4a8542fd2e301aa0d072653930793974dced03",
-                "sha256:7de17133509210ecc256535bab2f9a5547f3016c44f984fe12b4c10d81a4623f",
-                "sha256:83bf376555898fe2dc50d111a34b0152b504e454ed1e13cdcda6e5d50ba0ed5b",
-                "sha256:87730b5e4c3a42674fe8f0ecbb0d556c59c7e12b11a65c2178f2787252a80dfd",
-                "sha256:9bb7819c020c20c6200764879f0b10b323d6d4719aa7b0ae316c9e35730f9e2d",
-                "sha256:9c825788acb13d49ac20455433f3b862029aa497e97faba8c998555a042a6b91",
-                "sha256:b2bb4941c8838fc9ea2fca3c52e6dd865d39bbbc014bde249161bf8fcccf2152",
-                "sha256:c1b44c6c680f137910cb0f5481a2ae9899787ca7019f110a3708d9e99df941be",
-                "sha256:c52c2bc67bd3ff8db685f7c5f03e34a95bddd58a535630161f28d1c485d61e22",
-                "sha256:d6845e46338695c571759be1c770b013c477111e785b26151ec9feb6cd063543",
-                "sha256:e292b32dfc80d9f271af2d52df95455248322156e764763c4bfb2385b2e33533"
-            ],
-            "version": "==5.0a8"
->>>>>>> 79bbf5de
         },
         "docutils": {
             "hashes": [
-                "sha256:6c4f696463b79f1fb8ba0c594b63840ebd41f059e92b31957c46b74a4599b6d0",
-                "sha256:9e4d7ecfc600058e07ba661411a2b7de2fd0fafa17d1a7f7361cd47b1175c827",
-                "sha256:a2aeea129088da402665e92e0b25b04b073c04b2dce4ab65caaa38b7ce2e1a99"
-            ],
-            "version": "==0.15.2"
+                "sha256:7a6228589435302e421f5c473ce0180878b90f70227f7174cacde5efbd34275f",
+                "sha256:f1bad547016f945f7b35b28d8bead307821822ca3f8d4f87a1bd2ad1a8faab51"
+            ],
+            "version": "==0.16b0.dev0"
         },
         "entrypoints": {
             "hashes": [
@@ -277,10 +242,10 @@
         },
         "identify": {
             "hashes": [
-                "sha256:4f1fe9a59df4e80fcb0213086fcf502bc1765a01ea4fe8be48da3b65afd2a017",
-                "sha256:d8919589bd2a5f99c66302fec0ef9027b12ae150b0b0213999ad3f695fc7296e"
-            ],
-            "version": "==1.4.7"
+                "sha256:7782115794ec28b011702815d9f5e532244560cd2bf0789c4f09381d43befd90",
+                "sha256:9e7521e9abeaede4d2d1092a106e418c65ddf6b3182b43930bcb3c8cfb974488"
+            ],
+            "version": "==1.4.8"
         },
         "idna": {
             "hashes": [
@@ -298,11 +263,11 @@
         },
         "importlib-metadata": {
             "hashes": [
-                "sha256:aa18d7378b00b40847790e7c27e11673d7fed219354109d0e7b9e5b25dc3ad26",
-                "sha256:d5f18a79777f3aa179c145737780282e27b508fc8fd688cb17c7a813e8bd39af"
+                "sha256:3a8b2dfd0a2c6a3636e7c016a7e54ae04b997d30e69d5eacdca7a6c2221a1402",
+                "sha256:41e688146d000891f32b1669e8573c57e39e5060e7f5f647aa617cd9a9568278"
             ],
             "markers": "python_version < '3.8'",
-            "version": "==0.23"
+            "version": "==1.2.0"
         },
         "itsdangerous": {
             "hashes": [
@@ -315,20 +280,15 @@
             "hashes": [
                 "sha256:74320bb91f31270f9551d46522e33af46a80c3d619f4a4bf42b3164d30b5911f",
                 "sha256:9fe95f19286cfefaa917656583d020be14e7859c6b0252588391e47db34527de"
-<<<<<<< HEAD
             ],
             "version": "==2.10.3"
-=======
-            ],
-            "version": "==2.10.3"
         },
         "jsonschema": {
             "hashes": [
-                "sha256:2fa0684276b6333ff3c0b1b27081f4b2305f0a36cf702a23db50edb141893c3f",
-                "sha256:94c0a13b4a0616458b42529091624e66700a17f847453e52279e35509a5b7631"
-            ],
-            "version": "==3.1.1"
->>>>>>> 79bbf5de
+                "sha256:4e5b3cf8216f577bee9ce139cbe72eca3ea4f292ec60928ff24758ce626cd163",
+                "sha256:c8a85b28d377cc7737e46e2d9f2b4f44ee3c0e1deac6bf46ddefc7187d30797a"
+            ],
+            "version": "==3.2.0"
         },
         "markupsafe": {
             "hashes": [
@@ -365,17 +325,10 @@
         },
         "marshmallow": {
             "hashes": [
-<<<<<<< HEAD
                 "sha256:1a358beb89c2b4d5555272065a9533591a3eb02f1b854f3c4002d88d8f2a1ddb",
                 "sha256:eb97c42c5928b5720812c9268865fe863d4807bc1a8b48ddd7d5c9e1779a6af0"
             ],
             "version": "==3.2.2"
-=======
-                "sha256:077b4612f5d3b9333b736fdc6b963d2b46d409070f44ff3e6c4109645c673e83",
-                "sha256:9a2f3e8ea5f530a9664e882d7d04b58650f46190178b2264c72b7d20399d28f0"
-            ],
-            "version": "==3.2.1"
->>>>>>> 79bbf5de
         },
         "mccabe": {
             "hashes": [
@@ -393,10 +346,10 @@
         },
         "more-itertools": {
             "hashes": [
-                "sha256:409cd48d4db7052af495b09dec721011634af3753ae1ef92d2b32f73a745f832",
-                "sha256:92b8c4b06dac4f0611c0729b2f2ede52b2e1bac1ab48f089c7ddc12e26bb60c4"
-            ],
-            "version": "==7.2.0"
+                "sha256:53ff73f186307d9c8ef17a9600309154a6ae27f25579e80af4db8f047ba14bc2",
+                "sha256:a0ea684c39bc4315ba7aae406596ef191fd84f873d2d2751f84d64e81a7a2d45"
+            ],
+            "version": "==8.0.0"
         },
         "multinet": {
             "editable": true,
@@ -404,22 +357,22 @@
         },
         "mypy": {
             "hashes": [
-                "sha256:1521c186a3d200c399bd5573c828ea2db1362af7209b2adb1bb8532cea2fb36f",
-                "sha256:31a046ab040a84a0fc38bc93694876398e62bc9f35eca8ccbf6418b7297f4c00",
-                "sha256:3b1a411909c84b2ae9b8283b58b48541654b918e8513c20a400bb946aa9111ae",
-                "sha256:48c8bc99380575deb39f5d3400ebb6a8a1cb5cc669bbba4d3bb30f904e0a0e7d",
-                "sha256:540c9caa57a22d0d5d3c69047cc9dd0094d49782603eb03069821b41f9e970e9",
-                "sha256:672e418425d957e276c291930a3921b4a6413204f53fe7c37cad7bc57b9a3391",
-                "sha256:6ed3b9b3fdc7193ea7aca6f3c20549b377a56f28769783a8f27191903a54170f",
-                "sha256:9371290aa2cad5ad133e4cdc43892778efd13293406f7340b9ffe99d5ec7c1d9",
-                "sha256:ace6ac1d0f87d4072f05b5468a084a45b4eda970e4d26704f201e06d47ab2990",
-                "sha256:b428f883d2b3fe1d052c630642cc6afddd07d5cd7873da948644508be3b9d4a7",
-                "sha256:d5bf0e6ec8ba346a2cf35cb55bf4adfddbc6b6576fcc9e10863daa523e418dbb",
-                "sha256:d7574e283f83c08501607586b3167728c58e8442947e027d2d4c7dcd6d82f453",
-                "sha256:dc889c84241a857c263a2b1cd1121507db7d5b5f5e87e77147097230f374d10b",
-                "sha256:f4748697b349f373002656bf32fede706a0e713d67bfdcf04edf39b1f61d46eb"
-            ],
-            "version": "==0.740"
+                "sha256:02d9bdd3398b636723ecb6c5cfe9773025a9ab7f34612c1cde5c7f2292e2d768",
+                "sha256:088f758a50af31cf8b42688118077292370c90c89232c783ba7979f39ea16646",
+                "sha256:28e9fbc96d13397a7ddb7fad7b14f373f91b5cff538e0772e77c270468df083c",
+                "sha256:30e123b24931f02c5d99307406658ac8f9cd6746f0d45a3dcac2fe5fbdd60939",
+                "sha256:3294821b5840d51a3cd7a2bb63b40fc3f901f6a3cfb3c6046570749c4c7ef279",
+                "sha256:41696a7d912ce16fdc7c141d87e8db5144d4be664a0c699a2b417d393994b0c2",
+                "sha256:4f42675fa278f3913340bb8c3371d191319704437758d7c4a8440346c293ecb2",
+                "sha256:54d205ccce6ed930a8a2ccf48404896d456e8b87812e491cb907a355b1a9c640",
+                "sha256:6992133c95a2847d309b4b0c899d7054adc60481df6f6b52bb7dee3d5fd157f7",
+                "sha256:6ecbd0e8e371333027abca0922b0c2c632a5b4739a0c61ffbd0733391e39144c",
+                "sha256:83fa87f556e60782c0fc3df1b37b7b4a840314ba1ac27f3e1a1e10cb37c89c17",
+                "sha256:c87ac7233c629f305602f563db07f5221950fe34fe30af072ac838fa85395f78",
+                "sha256:de9ec8dba773b78c49e7bec9a35c9b6fc5235682ad1fc2105752ae7c22f4b931",
+                "sha256:f385a0accf353ca1bca4bbf473b9d83ed18d923fdb809d3a70a385da23e25b6a"
+            ],
+            "version": "==0.750"
         },
         "mypy-extensions": {
             "hashes": [
@@ -451,18 +404,18 @@
         },
         "pep8-naming": {
             "hashes": [
-                "sha256:909fb830d47295dc1fab5bb69db5ffb22ce1d0e90782aa38de7611da8a587ea2",
-                "sha256:c572c652904cb76581bc326f498b23574306ad253a069c75633f7c12eb46b91a"
-            ],
-            "index": "pypi",
-            "version": "==0.9.0"
+                "sha256:45f330db8fcfb0fba57458c77385e288e7a3be1d01e8ea4268263ef677ceea5f",
+                "sha256:a33d38177056321a167decd6ba70b890856ba5025f0a8eca6a3eda607da93caf"
+            ],
+            "index": "pypi",
+            "version": "==0.9.1"
         },
         "pluggy": {
             "hashes": [
-                "sha256:0db4b7601aae1d35b4a033282da476845aa19185c1e6964b25cf324b5e4ec3e6",
-                "sha256:fa5fa1622fa6dd5c030e9cad086fa19ef6a0cf6d7a2d12318e10cb49d6d68f34"
-            ],
-            "version": "==0.13.0"
+                "sha256:15b2acde666561e1298d71b523007ed7364de07029219b604cf808bfa1c765b0",
+                "sha256:966c145cd83c96502c3c3868f50408687b38434af77734af1e9ca461a4081d2d"
+            ],
+            "version": "==0.13.1"
         },
         "pre-commit": {
             "hashes": [
@@ -502,10 +455,10 @@
         },
         "pygments": {
             "hashes": [
-                "sha256:71e430bc85c88a430f000ac1d9b331d2407f681d6f6aec95e8bcfbc3df5b0127",
-                "sha256:881c4c157e45f30af185c1ffe8d549d48ac9127433f2c380c24b84572ad66297"
-            ],
-            "version": "==2.4.2"
+                "sha256:2a3fe295e54a20164a9df49c75fa58526d3be48e14aceba6d6b1e8ac0bfd6f1b",
+                "sha256:98c8aa5a9f778fcd1026a17361ddaf7330d1b7c62ae97c3bb0ae73e0b9b6b0fe"
+            ],
+            "version": "==2.5.2"
         },
         "pyparsing": {
             "hashes": [
@@ -516,9 +469,9 @@
         },
         "pyrsistent": {
             "hashes": [
-                "sha256:34b47fa169d6006b32e99d4b3c4031f155e6e68ebcc107d6454852e8e0ee6533"
-            ],
-            "version": "==0.15.4"
+                "sha256:f3b280d030afb652f79d67c5586157c5c1355c9a58dfc7940566e28d28f3df1b"
+            ],
+            "version": "==0.15.6"
         },
         "pytest": {
             "hashes": [
@@ -567,21 +520,19 @@
         },
         "pyyaml": {
             "hashes": [
-                "sha256:0113bc0ec2ad727182326b61326afa3d1d8280ae1122493553fd6f4397f33df9",
-                "sha256:01adf0b6c6f61bd11af6e10ca52b7d4057dd0be0343eb9283c878cf3af56aee4",
-                "sha256:5124373960b0b3f4aa7df1707e63e9f109b5263eca5976c66e08b1c552d4eaf8",
-                "sha256:5ca4f10adbddae56d824b2c09668e91219bb178a1eee1faa56af6f99f11bf696",
-                "sha256:7907be34ffa3c5a32b60b95f4d95ea25361c951383a894fec31be7252b2b6f34",
-                "sha256:7ec9b2a4ed5cad025c2278a1e6a19c011c80a3caaac804fd2d329e9cc2c287c9",
-                "sha256:87ae4c829bb25b9fe99cf71fbb2140c448f534e24c998cc60f39ae4f94396a73",
-                "sha256:9de9919becc9cc2ff03637872a440195ac4241c80536632fffeb6a1e25a74299",
-                "sha256:a5a85b10e450c66b49f98846937e8cfca1db3127a9d5d1e31ca45c3d0bef4c5b",
-                "sha256:b0997827b4f6a7c286c01c5f60384d218dca4ed7d9efa945c3e1aa623d5709ae",
-                "sha256:b631ef96d3222e62861443cc89d6563ba3eeb816eeb96b2629345ab795e53681",
-                "sha256:bf47c0607522fdbca6c9e817a6e81b08491de50f3766a7a0e6a5be7905961b41",
-                "sha256:f81025eddd0327c7d4cfe9b62cf33190e1e736cc6e97502b3ec425f574b3e7a8"
-            ],
-            "version": "==5.1.2"
+                "sha256:0e7f69397d53155e55d10ff68fdfb2cf630a35e6daf65cf0bdeaf04f127c09dc",
+                "sha256:2e9f0b7c5914367b0916c3c104a024bb68f269a486b9d04a2e8ac6f6597b7803",
+                "sha256:35ace9b4147848cafac3db142795ee42deebe9d0dad885ce643928e88daebdcc",
+                "sha256:38a4f0d114101c58c0f3a88aeaa44d63efd588845c5a2df5290b73db8f246d15",
+                "sha256:483eb6a33b671408c8529106df3707270bfacb2447bf8ad856a4b4f57f6e3075",
+                "sha256:4b6be5edb9f6bb73680f5bf4ee08ff25416d1400fbd4535fe0069b2994da07cd",
+                "sha256:7f38e35c00e160db592091751d385cd7b3046d6d51f578b29943225178257b31",
+                "sha256:8100c896ecb361794d8bfdb9c11fce618c7cf83d624d73d5ab38aef3bc82d43f",
+                "sha256:c0ee8eca2c582d29c3c2ec6e2c4f703d1b7f1fb10bc72317355a746057e7346c",
+                "sha256:e4c015484ff0ff197564917b4b4246ca03f411b9bd7f16e02a2f586eb48b6d04",
+                "sha256:ebc4ed52dcc93eeebeae5cf5deb2ae4347b3a81c3fa12b0b8c976544829396a4"
+            ],
+            "version": "==5.2"
         },
         "recommonmark": {
             "hashes": [
@@ -705,17 +656,10 @@
         },
         "urllib3": {
             "hashes": [
-<<<<<<< HEAD
                 "sha256:a8a318824cc77d1fd4b2bec2ded92646630d7fe8619497b142c84a9e6f5a7293",
                 "sha256:f3c5fd51747d450d4dcf6f923c81f78f811aab8205fda64b0aba34a4e48b0745"
             ],
             "version": "==1.25.7"
-=======
-                "sha256:3de946ffbed6e6746608990594d08faac602528ac7015ac28d33cee6a45b7398",
-                "sha256:9a107b99a5393caf59c7aa3c1249c16e6879447533d0887f4336dde834c7be86"
-            ],
-            "version": "==1.25.6"
->>>>>>> 79bbf5de
         },
         "uuid": {
             "hashes": [
@@ -733,10 +677,10 @@
         },
         "virtualenv": {
             "hashes": [
-                "sha256:11cb4608930d5fd3afb545ecf8db83fa50e1f96fc4fca80c94b07d2c83146589",
-                "sha256:d257bb3773e48cac60e475a19b608996c73f4d333b3ba2e4e57d5ac6134e0136"
-            ],
-            "version": "==16.7.7"
+                "sha256:116655188441670978117d0ebb6451eb6a7526f9ae0796cc0dee6bd7356909b0",
+                "sha256:b57776b44f91511866594e477dd10e76a6eb44439cdd7f06dcd30ba4c5bd854f"
+            ],
+            "version": "==16.7.8"
         },
         "wcwidth": {
             "hashes": [
