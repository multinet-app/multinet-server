--- conflicted
+++ resolved
@@ -5,37 +5,24 @@
 
 ### Set Up Girder
 1. Clone this repository: `git clone
-<<<<<<< HEAD
-https://github.com/multinet-app/multinet-girder; cd multinet-girder`
-2. Start the mongo and arango databases using docker-compose: `MULTINET_APP_PASSWORD=yourSecretPassword docker-compose up -d`
-2. Use pipenv to create a virtual environment and install the dependencies: `pipenv install`
-3. Start the pipenv shell to set up girder and run the websever: `pipenv shell`
-4. Build the Girder web client: `girder build`
-5. Serve the Girder client: `MULTINET_APP_PASSWORD=yourSecretPassword girder serve --database
-   mongodb://localhost:27017/multinet --port 9090`
-6. Open the Girder client and register a user (which will become an admin user):
-http://localhost:9090
-7. Click on "Admin Console" in the left sidebar, then "Plugins", then activte
-=======
    https://github.com/multinet-app/multinet-girder; cd multinet-girder`
 2. Start the mongo and arango databases using docker-compose:
-   `MULTINET_ROOT_PASSWORD=yourSecretPassword docker-compose up -d` NOTE: macOS
+   `MULTINET_APP_PASSWORD=yourSecretPassword docker-compose up -d` NOTE: macOS
    users may encounter errors in this step regarding filemounts denied to the
    Docker process; to solve this issue, create two directories somewhere (e.g.
    `mkdir -p ~/.local/multinet/mongo`, `mkdir -p ~/.local/multinet/arango`), and
-   launch the Docker container using `MULTINET_ROOT_PASSWORD=yourSecretPassword
+   launch the Docker container using `MULTINET_APP_PASSWORD=yourSecretPassword
    MONGO_DATA=~/.local/multinet/mongo ARANGO_DATA=~/.local/multinet/arango
    docker-compose up -d`.
 3. Use pipenv to create a virtual environment and install the dependencies:
    `pipenv install`
 4. Start the pipenv shell to set up girder and run the websever: `pipenv shell`
 5. Build the Girder web client: `girder build`
-6. Serve the Girder client: `MULTINET_ROOT_PASSWORD=yourSecretPassword girder
+6. Serve the Girder client: `MULTINET_APP_PASSWORD=yourSecretPassword girder
    serve --database mongodb://localhost:27017/multinet --port 9090`
 7. Open the Girder client and register a user (which will become an admin user):
    http://localhost:9090
 8. Click on "Admin Console" in the left sidebar, then "Plugins", then activte
->>>>>>> 78aac2f3
    the MultiNet plugin, then click the Restart button and wait for the page to
    reload.
 
