<template>

  <v-dialog
    v-model="dialog"
    width="700"
    v-if="somethingChecked"
    >

    <template v-slot:activator="{ on: dialog }">
<<<<<<< HEAD
      <v-tooltip right>
=======
      <v-tooltip left>
>>>>>>> 8efc6c21
        <template v-slot:activator="{ on: tooltip }">
          <v-scroll-x-transition>
            <v-btn
              icon
              small
              text
              @click="dialog.click"
              v-on="tooltip"
              >
              <v-icon color="red accent-3" size="22px">delete_sweep</v-icon>
            </v-btn>
          </v-scroll-x-transition>
        </template>
        <span>Delete selected</span>
      </v-tooltip>
    </template>

    <v-card>
      <v-card-title
        class="headline pb-0 pt-3 px-5"
        primary-title
        >
        Delete Workspaces
      </v-card-title>

      <v-card-text class="px-5 py-4">
        You are about to delete {{ selection.length }} workspace{{plural}}. <strong>Are you sure?</strong>
      </v-card-text>

      <v-divider />

      <v-card-actions class="px-4 py-3">
        <v-spacer />
        <v-btn
          depressed
          color="error"
          @click="execute"
          :disabled="disabled"
        >yes</v-btn>

        <v-btn
          depressed
          @click="dialog = false"
          >cancel</v-btn>
      </v-card-actions>

    </v-card>

  </v-dialog>

</template>

<script lang="ts">
import Vue, { PropType } from 'vue';

import api from '@/api';

export default Vue.extend({
  props: {
    somethingChecked: {
      type: Boolean as PropType<boolean>,
      required: true,
    },

    selection: {
      type: Array as PropType<string[]>,
      required: true,
    },
  },

  data() {
    return {
      dialog: false,
      disabled: true,
      timeout: undefined as number | undefined,
    };
  },

  computed: {
    // This workaround is necessary because of https://github.com/vuejs/vue/issues/10455
    plural(this: any) {
      return this.selection.length > 1 ? 's' : '';
    },
  },

  watch: {
    dialog() {
      if (this.dialog) {
        this.timeout = window.setTimeout(() => {
          this.disabled = false;
          this.timeout = undefined;
        }, 2000);
      } else {
        window.clearTimeout(this.timeout);
        this.disabled = true;
        this.timeout = undefined;
      }
    },
  },

  methods: {
    async execute() {
      const {
        selection,
      } = this;

      selection.forEach(async (ws) => {
        await api.deleteWorkspace(ws);
      });

      this.$emit('deleted');
      this.dialog = false;
    },
  },
});
</script><|MERGE_RESOLUTION|>--- conflicted
+++ resolved
@@ -7,11 +7,7 @@
     >
 
     <template v-slot:activator="{ on: dialog }">
-<<<<<<< HEAD
-      <v-tooltip right>
-=======
       <v-tooltip left>
->>>>>>> 8efc6c21
         <template v-slot:activator="{ on: tooltip }">
           <v-scroll-x-transition>
             <v-btn
