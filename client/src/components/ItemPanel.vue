<template>
  <v-list
    class="item-panel"
    :data-title="title"
    subheader
  >
    <v-subheader class="px-0">
      <h2 class="black--text">{{title}}</h2>

      <v-spacer />

<<<<<<< HEAD
      <v-tooltip top v-if="anySelected">
        <template v-slot:activator="{ on }">
          <v-scroll-x-transition>
            <v-btn
              icon
              small
              text
              v-on="on"
=======
      <slot name="deleter"
            :selection="selection"
            :workspace="workspace"
>>>>>>> 8efc6c21
            >
      </slot>

      <slot></slot>

    </v-subheader>

    <v-divider></v-divider>

    <template v-if="items.length > 0">
      <v-hover
        v-for="item in items"
        :key="item"
      >
        <v-list-item
          active-class="grey lighten-4"
          ripple
          slot-scope="{ hover }"
          :to="`/workspaces/${workspace}/${routeType}/${item}`"
        >
          <v-list-item-action @click.prevent>
            <v-icon
              color="blue lighten-1"
              v-if="!hover && !checkbox[item]"
            >{{icon}}</v-icon>

            <v-checkbox
              class="ws-detail-checkbox"
              v-else
              v-model="checkbox[item]"
            ></v-checkbox>
          </v-list-item-action>

          <v-list-item-content>
            <v-list-item-title>{{item}}</v-list-item-title>
          </v-list-item-content>
        </v-list-item>
      </v-hover>
    </template>
    <div
      class="ws-detail-empty-list"
      v-else
    >
      <v-icon color="blue lighten-1">info</v-icon> There's nothing here yet...
    </div>
  </v-list>
</template>

<script lang="ts">
import Vue from 'vue';
import TableDialog from '@/components/TableDialog.vue';
import GraphDialog from '@/components/GraphDialog.vue';

export default Vue.extend({
  name: 'ItemPanel',
  components: {
    GraphDialog,
    TableDialog,
  },
  props: {
    title: {
      type: String,
      required: true,
    },
    items: {
      type: Array,
      required: true,
    },
    workspace: {
      type: String,
      required: true,
    },
    routeType: {
      type: String,
      required: true,
    },
    icon: {
      type: String,
      required: true,
    },
  },
  data() {
    interface CheckboxTable {
      [index: string]: boolean;
    }

    return {
      checkbox: {} as CheckboxTable,
    };
  },
  computed: {
<<<<<<< HEAD
=======
    selection(): string[] {
      return Object.keys(this.checkbox)
        .filter((d) => !!this.checkbox[d]);
    },

>>>>>>> 8efc6c21
    anySelected(): boolean {
      return this.selection.length > 0;
    },
  },

  methods: {
    clearCheckboxes() {
      Object.keys(this.checkbox).forEach((key) => {
        this.checkbox[key] = false;
      });
    },
  },
});
</script>

<style scoped>
.v-list.item-panel {
  background: none;
}

.ws-detail-empty-list {
  padding: 40px 40px 55px;
  text-align: center;
}
</style><|MERGE_RESOLUTION|>--- conflicted
+++ resolved
@@ -9,21 +9,10 @@
 
       <v-spacer />
 
-<<<<<<< HEAD
-      <v-tooltip top v-if="anySelected">
-        <template v-slot:activator="{ on }">
-          <v-scroll-x-transition>
-            <v-btn
-              icon
-              small
-              text
-              v-on="on"
-=======
       <slot name="deleter"
             :selection="selection"
             :workspace="workspace"
->>>>>>> 8efc6c21
-            >
+      >
       </slot>
 
       <slot></slot>
@@ -114,14 +103,10 @@
     };
   },
   computed: {
-<<<<<<< HEAD
-=======
     selection(): string[] {
       return Object.keys(this.checkbox)
         .filter((d) => !!this.checkbox[d]);
     },
-
->>>>>>> 8efc6c21
     anySelected(): boolean {
       return this.selection.length > 0;
     },
