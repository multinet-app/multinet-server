--- conflicted
+++ resolved
@@ -35,11 +35,8 @@
 
       <v-card-text class="px-4 pt-4 pb-1">
         <v-text-field
-<<<<<<< HEAD
           id="workspace-name"
-=======
           autofocus
->>>>>>> e81e092e
           filled
           label="Workspace name"
           v-model="newWorkspace"
