<template>
  <v-container fluid>
    <sidebar />

    <v-content>
      <v-toolbar app>
        <v-hover>
          <v-toolbar-title
            class="ws-detail-title"
            slot-scope="{ hover }"
          >
            <v-fade-transition hide-on-leave>
              <v-icon
                class="ml-2 mr-3"
                color="grey lighten-1"
                v-if="!hover && !editing"
              >library_books</v-icon>
            </v-fade-transition>

            <v-tooltip left v-if="!editing">
              <template v-slot:activator="{ on }">
                <v-fade-transition hide-on-leave>
                  <v-btn
                    class="ml-1 mr-2"
                    icon
                    v-if="hover && !editing"
                    v-on="on"
                    @click="editing = !editing"
                  >
                    <v-icon
                      color="grey darken-3"
                      size="20px"
                    >edit</v-icon>
                  </v-btn>
                </v-fade-transition>
              </template>
              <span>Rename workspace</span>
            </v-tooltip>

            <v-fade-transition
              hide-on-leave
              v-if="editing"
            >
              <v-btn
                icon
                @click="editing = !editing"
              >
                <v-icon
                  color="grey darken-3"
                  size="20px"
                >close</v-icon>
              </v-btn>
            </v-fade-transition>

            <span v-if="!editing">{{workspace}}</span>

            <v-text-field
              autofocus
              background-color="transparent"
              class="ws-rename"
              flat
              @focus="$event.target.select()"
              solo
              :value="workspace"
              v-if="editing"
            />

          </v-toolbar-title>
        </v-hover>

        <v-spacer />
        <v-btn icon>
          <v-icon>more_vert</v-icon>
        </v-btn>
      </v-toolbar>

      <v-layout
        row
        wrap
      >
        <v-flex
          md6
          px-5
          py-3
        >
          <v-card
            color="transparent"
            flat
          >
            <v-card-title>
              <h2>Create Tables</h2>
            </v-card-title>

            <v-card-text>
              <v-layout row wrap>
                <v-flex>
                  <v-text-field v-model="newTable" placeholder="name your table" solo :error-messages="tableCreationError"/>
                </v-flex>
              </v-layout>
              <v-layout row wrap>
                <v-flex>
                  <file-input @handle-file-input="handleFileInput" v-bind:types="fileTypes"/>
                </v-flex>
              </v-layout>
              <v-btn :disabled="tableCreateDisabled" @click="createTable">create table</v-btn>
            </v-card-text>

            <item-panel
              title="Your Tables"
              :items="tables"
              :workspace="workspace"
              route-type="table"
              icon="table_chart"
            />

          </v-card>
        </v-flex>
        <v-flex
          md6
          px-5
          py-3
        >
          <v-card
            color="transparent"
            flat
          >
            <v-card-title>
              <h2>Create Graphs</h2>
            </v-card-title>

            <v-card-text>
              <v-layout row wrap>
                <v-flex>
                  <v-text-field v-model="newGraph" placeholder="name your graph" solo :error-messages="graphCreationErrors"/>
                </v-flex>
              </v-layout>

              <v-layout row wrap>
                <v-flex md6>
                  <v-select
                    v-model="graphNodeTables"
                    :items="nodeTables"
                    chips
                    deletable-chips
                    clearable
                    solo
                    multiple
                  />
                </v-flex>

                <v-flex md6>
                  <v-select
                    v-model="graphEdgeTable"
                    :items="edgeTables"
                    solo
                  />
                </v-flex>
                <v-btn :disabled="graphCreateDisabled" @click="createGraph">create graph</v-btn>
              </v-layout>
            </v-card-text>

            <item-panel
              title="Your Graphs"
              :items="graphs"
              :workspace="workspace"
              route-type="graph"
              icon="timeline"
              />

          </v-card>
        </v-flex>
      </v-layout>
    </v-content>
  </v-container>
</template>

<script>
import api from '@/api';
import FileInput from '@/components/FileInput'
import Sidebar from '@/components/Sidebar'
import ItemPanel from '@/components/ItemPanel'

export default {
  name: 'WorkspaceDetail',
  components: {
    'file-input': FileInput,
    Sidebar,
    ItemPanel,
  },
  props: ['workspace','title'],
  data () {
    return {
      editing: false,
      newTable: '',
      newGraph: '',
      tables: [],
      nodeTables: [],
      edgeTables: [],
      graphs: [],
      fileList: [],
      fileTypes: {
        csv: {extension: ['csv'], queryCall: 'csv'},
        newick: {extension: ['phy', 'tree'], queryCall: 'newick'}
      },
      selectedType: null,
      graphNodeTables: [],
      graphEdgeTable: null,
<<<<<<< HEAD
      tableCreationErrors: [],
      graphCreationErrors: [],
=======
      tableCreationError: null,
>>>>>>> 24fbc9c1
    }
  },
  computed: {
    graphCreateDisabled () {
      return this.graphNodeTables.length == 0 || !this.graphEdgeTable || !this.newGraph;
    },
    tableCreateDisabled () {
      return this.fileList.length == 0 || !this.selectedType || !this.newTable;
    },
    somethingCheckedTable() {
      return Object.values(this.checkboxTable)
        .some(d => !!d);
    },
    somethingCheckedGraph() {
      return Object.values(this.checkboxGraph)
        .some(d => !!d);
    },
  },
  watch: {
    workspace () {
      this.update()
    },
  },
  methods: {
    async update () {
      const response = await api().post('multinet/graphql', {query: `query {
        workspaces (name: "${this.workspace}") {
          tables {
            name
            fields
          }
          graphs { name }
        }
      }`});
      const workspace = response.data.data.workspaces[0];

      const getName = (obj) => obj.name;

      this.tables = workspace.tables.map(getName);

      this.nodeTables = workspace.tables
        .filter(table => table.fields.indexOf('_from') === -1 || table.fields.indexOf('_to') === -1)
        .map(getName);

      this.edgeTables = workspace.tables
        .filter(table => table.fields.indexOf('_from') > -1 && table.fields.indexOf('_to') > -1)
        .map(getName);

      this.graphs = workspace.graphs.map(getName);
    },

    async createTable(){
      let queryType = this.fileTypes[this.selectedType].queryCall;
      try {
        await api().post(`multinet/${queryType}/${this.workspace}/${this.newTable}`,
        this.fileList[0],
        {
          headers: {
          'Content-Type': 'text/plain'
          },
        }
        );
        this.tableCreationError = null;
        this.update()
      } catch(err) {
        this.tableCreationError = err.response.data.message;
      }
    },

    async createGraph () {
      const response = await api().post('multinet/graphql', {query: `mutation {
        graph (
          workspace: "${this.workspace}",
          name: "${this.newGraph}",
          node_tables: ${JSON.stringify(this.graphNodeTables)},
          edge_table: "${this.graphEdgeTable}"
        ) {
          name
        }
      }`});

      if (response.data.errors.length > 0) {
        this.graphCreationErrors = response.data.errors;
        throw new Error(response.data.errors);
      }

      if (!response.data.data.graph) {
        const message = `Graph "${this.newGraph}" already exists.`

        this.graphCreationErrors = [message];
        throw new Error(message);
      }

      this.graphCreationErrors = [];

      this.update();
    },

    handleFileInput(newFiles){
      this.fileList = newFiles[0]
      this.selectedType = newFiles[1]
    },
  },
  created () {
    this.update()
  }

}
</script>

<style scoped>
.list-link a{
  text-decoration: none;
  letter-spacing:1px;
  text-transform:uppercase;
  font-weight:bold;
  color:#7f9ba4;
}

.ws-detail-title {
  align-items: center;
  display: flex;
  letter-spacing: 0;
  width: 95%;
}

.ws-detail-empty-list {
  padding: 40px 40px 55px;
  text-align: center;
}
</style>

<style>
.ws-rename.v-text-field.v-text-field--enclosed .v-input__slot {
  font-size: 20px;
  letter-spacing: 2px !important;
  margin-bottom: 2px;
  padding-left: 0 !important;
}
</style><|MERGE_RESOLUTION|>--- conflicted
+++ resolved
@@ -205,12 +205,8 @@
       selectedType: null,
       graphNodeTables: [],
       graphEdgeTable: null,
-<<<<<<< HEAD
-      tableCreationErrors: [],
       graphCreationErrors: [],
-=======
       tableCreationError: null,
->>>>>>> 24fbc9c1
     }
   },
   computed: {
