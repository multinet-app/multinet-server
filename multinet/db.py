--- conflicted
+++ resolved
@@ -9,11 +9,7 @@
 from arango.exceptions import DatabaseCreateError, EdgeDefinitionCreateError
 from requests.exceptions import ConnectionError
 
-<<<<<<< HEAD
 from typing import Any, Sequence, List, Dict, Set, Generator, Tuple, Union
-=======
-from typing import Any, Sequence, List, Set, Generator, Tuple, Dict
->>>>>>> bfbfaab8
 from typing_extensions import TypedDict
 from multinet.types import EdgeDirection, TableType
 from multinet.errors import InternalServerError
