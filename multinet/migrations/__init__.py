--- conflicted
+++ resolved
@@ -45,15 +45,9 @@
 
     delimiter = f"{'-' * 10}\n"
     migrations = get_unapplied_migrations()
-<<<<<<< HEAD
-    if not len(migrations):
+    if not migrations:
         click.secho("All migrations up to date!", fg="green", bold=True)
         return True
-=======
-    if not migrations:
-        print("All migrations up to date!")
-        return
->>>>>>> d9debaa8
 
     click.secho(f"Applying Migrations...")
 
