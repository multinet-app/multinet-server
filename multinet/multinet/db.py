import os

from arango import ArangoClient

from multinet.types import Row, Entity, EntityType, Cursor


def with_client(fun):
    def wrapper(*args, **kwargs):
        kwargs['arango'] = kwargs.get('arango', ArangoClient(
            host=os.environ.get("ARANGO_HOST", "localhost"),
            port=int(os.environ.get("ARANGO_PORT", "8529"))))
        return fun(*args, **kwargs)
    return wrapper


@with_client
def db(name, arango=None):
    return arango.db(
        name,
        username="root",
        password=os.environ['MULTINET_APP_PASSWORD'])


@with_client
def create_workspace(name, arango=None):
    sys = db('_system', arango=arango)
    if not sys.has_database(name):
        sys.create_database(name)


@with_client
def get_workspaces(name, arango=None):
    sys = db('_system', arango=arango)
    if name and sys.has_database(name):
        return [name]

    workspaces = sys.databases()
    return [workspace for workspace in workspaces if workspace != '_system']


@with_client
def workspace_tables(workspace, arango=None):
    space = db(workspace, arango=arango)
    return [table['name'] for table in space.collections() if not table['name'].startswith('_')]


@with_client
def workspace_graphs(workspace, arango=None):
    space = db(workspace, arango=arango)
    return [graph['name'] for graph in space.graphs()]


@with_client
def table_fields(query, arango=None):
    workspace = db(query.workspace, arango=arango)
    if workspace.has_collection(query.table):
        sample = workspace.collection(query.table).random()
        return sample.keys()
    else:
        return []


@with_client
def nodes(query, cursor, arango=None):
    workspace = db(query.workspace, arango=arango)
    graph = workspace.graph(query.graph)
    if query.entity_type:
        if query.id:
            result = workspace.collection(query.entity_type).get(query.id)
            if result is not None:
                return [Entity(query.workspace, query.graph, query.entity_type, workspace.collection(query.entity_type).get(query.id))], 1
            else:
                return [], 0
        else:
            tables = [workspace.collection(query.entity_type)]
    else:
        tables = [workspace.collection(nodes) for nodes in graph.vertex_collections()]
    if len(tables) == 0:
        return [], 0

    pages = paged(tables, cursor, query.id)
    return [Entity(query.workspace, query.graph, node['_id'].split('/')[0], node)
            for node in pages[0]], pages[1]


@with_client
def edges(query, cursor, arango=None):
    workspace = db(query.workspace, arango=arango)
    graph = workspace.graph(query.graph)
    if query.entity_type:
        if query.id:
            return [Entity(query.workspace, query.graph, query.entity_type, workspace.collection(query.entity_type).get(query.id))], 1
        else:
            tables = [workspace.collection(query.entity_type)]
    else:
        tables = [workspace.collection(edges['edge_collection']) for edges in graph.edge_definitions()]
    if len(tables) == 0:
        return [], 0

    pages = paged(tables, cursor, query.id)
    return [Entity(query.workspace, query.graph, edge['_id'].split('/')[0], edge)
            for edge in pages[0]], pages[1]


def paged(tables, cursor, id=None):
    docs = []
    total = 0
    for table in tables:
        count = 1 if id else table.count()
        if (cursor.offset <= total + count) and (len(docs) < cursor.limit):
            if id:
                item = table.get(id)
                if item:
                    docs.append(item)
                else:
                    count = 0
            else:
                items = table.all(skip=(cursor.offset - total), limit=(cursor.limit - len(docs)))
            docs += items
        total += count
    return docs, total


@with_client
def create_graph(graph, arango=None):
    workspace = db(graph.workspace, arango=arango)
    if workspace.has_graph(graph.graph):
        graph = workspace.graph(graph.graph)
    else:
        graph = workspace.create_graph(graph.graph)

    # for table in node_types:
    #     if not graph.has_vertex_collection(table):
    #         graph.create_vertex_collection(table)
    #
    # for table in edge_types:
    #     if graph.has_edge_definition(table):
    #         graph.replace_edge_definition(
    #             edge_collection=table,
    #             from_vertex_collections=node_types,
    #             to_vertex_collections=node_types)
    #     else:
    #         graph.create_edge_definition(
    #             edge_collection=table,
    #             from_vertex_collections=node_types,
    #             to_vertex_collections=node_types)
    #
    # for table in graph.edge_definitions():
    #     if table['edge_collection'] not in edge_types:
    #         graph.delete_edge_definition(table, purge=False)
    #
    # for table in graph.vertex_collections():
    #     if table not in node_types:
    #         graph.delete_vertex_collection(table)


@with_client
def table(query, create=False, arango=None):
    workspace = db(query.workspace, arango=arango)
    if workspace.has_collection(query.table):
        return workspace.collection(query.table)
    elif create:
        return workspace.create_collection(query.table)
    else:
        return None


@with_client
def graph(graph, create=False, arango=None):
    workspace = db(graph.workspace, arango=arango)
    if workspace.has_graph(graph.graph):
        return workspace.graph(graph.graph)
    elif create:
        return workspace.create_graph(graph.graph)
    else:
        return None


def countRows(query):
    collection = table(query)
    if query.id:
        return 1
    elif query.search:
        return 0  # to be implemented
    else:
        return collection.count()


def fetchRows(query, cursor):
    collection = table(query)
    if query.id:
        return [collection.get(query.id)]
    elif query.search:
        return []  # to be implemented
    else:
        return [Row(query.workspace, query.table, row) for row in collection.all(skip=cursor.offset, limit=cursor.limit)]


def countNodes(query):
    if query.search:
        return 0  # to be implemented
    else:
        return (nodes(query, Cursor(0, 0)))[1]


def fetchNodes(query, cursor):
    if query.search:
        return []  # to be implemented
    else:
        return (nodes(query, cursor))[0]


def countEdges(query):
    if query.search:
        return 0  # to be implemented
    else:
        return (edges(query, Cursor(0, 0)))[1]


def fetchEdges(query, cursor):
    if query.search:
        return []  # to be implemented
    else:
        return (edges(query, cursor))[0]


def graph_node_types(graph):
    workspace = db(graph.workspace)
    gr = workspace.graph(graph.graph)
    return [EntityType(graph.workspace, graph.graph, table) for table in gr.vertex_collections()]


def graph_edge_types(graph):
    workspace = db(graph.workspace)
    gr = workspace.graph(graph.graph)
    return [EntityType(graph.workspace, graph.graph, edges['edge_collection']) for edges in gr.edge_definitions()]

def type_properties(workspace, graph, table):
    workspace = db(workspace)
    metadata = workspace.collection("_graphs")
    graph_meta = metadata.get(graph)

    if (graph_meta.get('nodeTypes', None) is not None and
        graph_meta['nodeTypes'].get(table, None)):
        return graph_meta['nodeTypes'][table]
    if (graph_meta.get('edgeTypes', None) is not None and
        graph_meta['edgeTypes'].get(table, None)):
        return graph_meta['edgeTypes'][table]


def source(edge):
    workspace = db(edge.workspace)
    nodeTable = workspace.collection(edge.data['_from'].split('/')[0])
    return Entity(edge.workspace, edge.graph, edge.data['_from'].split('/')[0], nodeTable.get(edge.data['_from']))


def target(edge):
    workspace = db(edge.workspace)
    nodeTable = workspace.collection(edge.data['_to'].split('/')[0])
    return Entity(edge.workspace, edge.graph, edge.data['_from'].split('/')[0], nodeTable.get(edge.data['_to']))


def outgoing(node):
    workspace = db(node.workspace)
    graph = workspace.graph(node.graph)
    edgeTables = [table['edge_collection'] for table in graph.edge_definitions()]
    edges = []
    for table in edgeTables:
        edges += [edge for edge in
                  graph.edges(table, node.data['_id'], direction='out')['edges']]
    return [Entity(node.workspace, node.graph, edge.data['_id'].split('/')[0], edge)
            for edge in edges]


def incoming(node):
    workspace = db(node.workspace)
    graph = workspace.graph(node.graph)
    edgeTables = [table['edge_collection'] for table in graph.edge_definitions()]
    edges = []
    for table in edgeTables:
        edges += [edge for edge in
                  graph.edges(table, node.data['_id'], direction='in')['edges']]
    return [Entity(node.workspace, node.graph, edge.data['_id'].split('/')[0], edge)
            for edge in edges]


def create_table(table, edges, fields=[], primary='_id'):
    workspace = db(table.workspace)
    if workspace.has_collection(table.table):
        coll = workspace.collection(table.table)
    else:
        coll = workspace.create_collection(table.table, edge=edges)
<<<<<<< HEAD
    return table

def create_type(entity_type, properties):
    workspace = db(entity_type.workspace)
    table = workspace.collection(entity_type.table)
    variety = 'edgeTypes' if table.properties()['edge'] else 'nodeTypes'

    metadata = workspace.collection("_graphs")
    graph_meta = metadata.get(entity_type.graph)
    if graph_meta.get(variety, None) is None:
        graph_meta[variety] = {}

    graph_meta[variety][entity_type.table] = properties

    if variety == 'edgeTypes':
        possible_nodes = set()
        for node_type in graph_meta.get('nodeTypes', []):
            possible_nodes.add(graph_meta['nodeTypes'][node_type][0]['table'])
        for edge_def in graph_meta['edgeDefinitions']:
            if edge_def['collection'] == entity_type.table:
                break
        else: # this else is for the for loop! indentation is correct!
            graph_meta['edgeDefinitions'].append({
                'collection': entity_type.table,
                'from': list(possible_nodes),
                'to': list(possible_nodes)
            })
    else:
        for edge_def in graph_meta['edgeDefinitions']:
            if entity_type.table not in edge_def['from']:
                edge_def['from'].push(entity_type.table)
                edge_def['to'].push(entity_type.table)

    metadata.update(graph_meta)
=======
    return coll
>>>>>>> 166bb191
<|MERGE_RESOLUTION|>--- conflicted
+++ resolved
@@ -291,8 +291,7 @@
         coll = workspace.collection(table.table)
     else:
         coll = workspace.create_collection(table.table, edge=edges)
-<<<<<<< HEAD
-    return table
+    return coll
 
 def create_type(entity_type, properties):
     workspace = db(entity_type.workspace)
@@ -325,7 +324,4 @@
                 edge_def['from'].push(entity_type.table)
                 edge_def['to'].push(entity_type.table)
 
-    metadata.update(graph_meta)
-=======
-    return coll
->>>>>>> 166bb191
+    metadata.update(graph_meta)