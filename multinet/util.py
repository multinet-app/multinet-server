--- conflicted
+++ resolved
@@ -4,11 +4,7 @@
 
 from flask import Response
 
-<<<<<<< HEAD
-from typing import Sequence, Any, Generator, Dict
-=======
 from typing import Sequence, Any, Generator, Dict, Set
->>>>>>> 0526ee10
 
 from . import db
 from .errors import DatabaseNotLive, DecodeFailed
@@ -17,7 +13,6 @@
 TEST_DATA_DIR = os.path.abspath(os.path.join(os.path.dirname(__file__), "../test/data"))
 
 
-<<<<<<< HEAD
 def filter_unwanted_keys(row: Dict) -> Dict:
     """Remove any unwanted keys from a document."""
     unwanted = {"_rev", "_id"}
@@ -29,7 +24,8 @@
 
     for row in rows:
         yield filter_unwanted_keys(row)
-=======
+
+
 def get_edge_table_properties(workspace: str, edge_table: str) -> EdgeTableProperties:
     """
     Return extracted information about an edge table.
@@ -60,7 +56,6 @@
                 tables_to_keys[table] = {key}
 
     return dict(table_keys=tables_to_keys, from_tables=from_tables, to_tables=to_tables)
->>>>>>> 0526ee10
 
 
 def generate(iterator: Sequence[Any]) -> Generator[str, None, None]:
